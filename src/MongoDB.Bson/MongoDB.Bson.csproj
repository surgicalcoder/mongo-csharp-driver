﻿<Project Sdk="Microsoft.NET.Sdk">
  <PropertyGroup>
    <IsWindows Condition="$([MSBuild]::IsOSPlatform('Windows'))">true</IsWindows>
  </PropertyGroup>
  
  <PropertyGroup>
    <TargetFrameworks>netstandard1.5;netstandard2.0;netstandard2.1;net452</TargetFrameworks>
    <TargetFrameworks Condition="'$(IsWindows)'!='true'">netstandard1.5;netstandard2.0;netstandard2.1</TargetFrameworks>
    <LangVersion>7.3</LangVersion>
    <TreatWarningsAsErrors>true</TreatWarningsAsErrors>
    <WarningsAsErrors />
    <CodeAnalysisRuleSet>..\..\MongoDBLegacy.ruleset</CodeAnalysisRuleSet>
  </PropertyGroup>

  <PropertyGroup>
    <AssemblyTitle>MongoDB.Bson</AssemblyTitle>
    <Product>MongoDB.Bson</Product>
    <Company>MongoDB Inc.</Company>
    <Copyright>Copyright © 2010-present MongoDB Inc.</Copyright>
    <Description>Official MongoDB supported BSON library. See http://www.mongodb.org/display/DOCS/CSharp+Language+Center for more details.</Description>
    <Authors>vincentkam;dmitry_lukyanov;rstam;craiggwilson</Authors>
    <PackageIcon>packageIcon.png</PackageIcon>
    <PackageRequireLicenseAcceptance>true</PackageRequireLicenseAcceptance>
    <PackageDescription>MongoDB's Official Bson Library.</PackageDescription>
    <PackageProjectUrl>http://www.mongodb.org/display/DOCS/CSharp+Language+Center</PackageProjectUrl>
    <PackageLicenseFile>License.txt</PackageLicenseFile>
    <PackageTags>mongodb;mongo;nosql;bson</PackageTags>
    <PackageLanguage>en-US</PackageLanguage>
    <IncludeSymbols>true</IncludeSymbols>
  </PropertyGroup>

  <PropertyGroup Condition="'$(Version)'==''">
    <Version>0.0.0-local</Version>
  </PropertyGroup>

  <PropertyGroup>
    <DefineConstants>TRACE</DefineConstants>
  </PropertyGroup>

  <ItemGroup>
    <PackageReference Include="Microsoft.NETFramework.ReferenceAssemblies" PrivateAssets="All" Version="1.0.0" />
  </ItemGroup>
    
  <PropertyGroup Condition="'$(TargetFramework)'=='netstandard1.5'">
    <NetStandardImplicitPackageVersion>1.6.1</NetStandardImplicitPackageVersion>
  </PropertyGroup>

  <PropertyGroup>
    <GenerateDocumentationFile>true</GenerateDocumentationFile>
  </PropertyGroup>

  <ItemGroup>
    <PackageReference Include="Microsoft.CodeAnalysis.FxCopAnalyzers" Version="2.6.2" PrivateAssets="All" />
<<<<<<< HEAD
    <PackageReference Include="System.Runtime.CompilerServices.Unsafe" Version="5.0.0" />
=======
    <PackageReference Include="System.Memory" Version="4.5.3" />
>>>>>>> dd63d336
  </ItemGroup>

  <ItemGroup Condition="'$(TargetFramework)'=='netstandard1.5'">
    <PackageReference Include="System.Collections.NonGeneric" Version="4.0.1" />
    <PackageReference Include="System.Diagnostics.Process" Version="4.1.0" />
    <PackageReference Include="System.Dynamic.Runtime" Version="4.0.11" />
    <PackageReference Include="System.Runtime.Serialization.Formatters" Version="4.3.0" />
  </ItemGroup>

  <ItemGroup>
    <Compile Include="..\MongoDB.Shared\Hasher.cs" Link="Hasher.cs" />
    <Compile Include="..\MongoDB.Shared\HexUtils.cs" Link="HexUtils.cs" />
  </ItemGroup>

  <ItemGroup>
    <None Include="..\..\License.txt" Pack="true" PackagePath="$(PackageLicenseFile)" />
    <None Include="..\..\packageIcon.png" Pack="true" PackagePath="" />
  </ItemGroup>

</Project><|MERGE_RESOLUTION|>--- conflicted
+++ resolved
@@ -51,11 +51,8 @@
 
   <ItemGroup>
     <PackageReference Include="Microsoft.CodeAnalysis.FxCopAnalyzers" Version="2.6.2" PrivateAssets="All" />
-<<<<<<< HEAD
     <PackageReference Include="System.Runtime.CompilerServices.Unsafe" Version="5.0.0" />
-=======
     <PackageReference Include="System.Memory" Version="4.5.3" />
->>>>>>> dd63d336
   </ItemGroup>
 
   <ItemGroup Condition="'$(TargetFramework)'=='netstandard1.5'">
